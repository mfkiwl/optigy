--- conflicted
+++ resolved
@@ -209,20 +209,12 @@
         let ordering = variables.default_variable_ordering();
         let delta = variables.local(&orig_variables, &ordering);
 
-<<<<<<< HEAD
-        let dim_0 = variables.at::<VariableA<_>>(Key(0)).unwrap().dim();
-        let dim_1 = variables.at::<VariableB<_>>(Key(1)).unwrap().dim();
+        let dim_0 = variables.get::<VariableA<_>>(Key(0)).unwrap().dim();
+        let dim_1 = variables.get::<VariableB<_>>(Key(1)).unwrap().dim();
 
         assert_matrix_eq!(
             DVector::<Real>::from_element(dim_1, 1.0),
             delta.rows(ordering.search_key(Key(0)).unwrap(), dim_0)
-=======
-        let dim_0 = variables.get::<VariableA<_>>(Key(0)).unwrap().dim();
-        let dim_1 = variables.get::<VariableB<_>>(Key(1)).unwrap().dim();
-        assert_eq!(
-            DVector::<Real>::from_element(dim_1, 2.0),
-            delta.rows(0, dim_0)
->>>>>>> 87bcb617
         );
         assert_matrix_eq!(
             DVector::<Real>::from_element(dim_0, 2.0),
